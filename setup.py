from setuptools import find_packages, setup
from pathlib import Path

import cemu.const as const

<<<<<<< HEAD

def readme():
    import io

    with io.open("README.md", "r", encoding="utf-8") as f:
        return f.read()


def get_required_packages():
    return [x.strip() for x in open("./requirements.txt", "r").readlines()]


=======
>>>>>>> 3f07c36f
setup(
    name=const.PROGNAME,
    description=const.DESCRIPTION,
    long_description=(Path(__file__).parent / "README.md").read_text(),
    long_description_content_type='text/markdown',    
    url=const.URL,
    download_url=const.RELEASE_LINK,
    classifiers=[
        "Development Status :: 4 - Beta",
        "License :: OSI Approved :: MIT License",
        "Programming Language :: Python :: 3",
        "Programming Language :: Python :: 3.9",
        "Topic :: Software Development :: Assemblers",
        "Natural Language :: English",
    ],
    python_requires=">=3.9.0",
    author=const.AUTHOR,
    author_email=const.EMAIL,
    version=const.VERSION,
    license=const.LICENSE,
    include_package_data=True,
    packages=find_packages(),
    install_requires=(Path(__file__).parent / "requirements.txt").open().readlines(),
    entry_points={
        "console_scripts": ["cemu=cemu.__main__:main"],
    },
    keywords=[
        "assembly",
        "disassembly",
        "emulation",
        "x86",
        "x64",
        "arm",
        "aarch64",
        "mips",
        "powerpc",
        "sparc",
    ],
)<|MERGE_RESOLUTION|>--- conflicted
+++ resolved
@@ -1,9 +1,9 @@
+from pathlib import Path
+
 from setuptools import find_packages, setup
-from pathlib import Path
 
 import cemu.const as const
 
-<<<<<<< HEAD
 
 def readme():
     import io
@@ -16,13 +16,11 @@
     return [x.strip() for x in open("./requirements.txt", "r").readlines()]
 
 
-=======
->>>>>>> 3f07c36f
 setup(
     name=const.PROGNAME,
     description=const.DESCRIPTION,
     long_description=(Path(__file__).parent / "README.md").read_text(),
-    long_description_content_type='text/markdown',    
+    long_description_content_type="text/markdown",
     url=const.URL,
     download_url=const.RELEASE_LINK,
     classifiers=[
