
#
# https://packaging.python.org/en/latest/tutorials/packaging-projects
#
[build-system]
requires = ["setuptools>=61.0"]
build-backend = "setuptools.build_meta"


[project]
name = "CEmu"
version = "0.8"
authors = [{ name = "hugsy", email = "hugsy@blah.cat" }]
description = "Cemu is a simple assembly/dissembly/emulation IDE that provides an easy Plug-n-Play environment to start playing with many architectures (currently supports x86-{32,64}, ARM, AARCH64, MIPS, MIPS64, SPARC and PPC)."
readme = "README.md"
requires-python = ">=3.10"
classifiers = [
    "Development Status :: 4 - Beta",
    "License :: OSI Approved :: MIT License",
    "Programming Language :: Python :: 3 :: Only",
    "Programming Language :: Python :: 3.10",
    "Topic :: Software Development :: Assemblers",
    "Natural Language :: English",
    "Environment :: Console",
]

keywords = [
    "assembly",
    "disassembly",
    "emulation",
    "x86",
    "x64",
    "arm",
    "aarch64",
    "mips",
    "powerpc",
    "sparc",
]

dependencies = [
    "capstone",
    "unicorn",
    "keystone-engine",
    "Pygments",
    "lief",
    "loguru",
    "pre-commit",
    "prompt_toolkit",
    "PyQt6",
<<<<<<< HEAD
    "udmp_parser>=0.4.2",
=======
]

[project.optional-dependencies]
tests = [
    "pytest",
    "pytest-cov",
    "pytest-xdist",
    "pytest-benchmark",
    "pytest-forked",
    "coverage",
>>>>>>> d22f77ec
]

[project.entry-points.console_scripts]
cemu = "cemu.__main__:main"

[project.entry-points.gui_scripts]
cemu = "cemu.__main__:main"

[project.urls]
"Homepage" = "https://github.com/hugsy/cemu"
"Bug Tracker" = "https://github.com/hugsy/cemu/issues"

[tool.pytest.ini_options]
minversion = "6.0"
python_functions = ["test_*", "time_*"]
python_files = ["*.py"]
log_cli = true
log_cli_level = "DEBUG"
log_cli_format = "%(asctime)s [%(levelname)8s] %(message)s (%(filename)s:%(lineno)s)"
log_cli_date_format = "%Y-%m-%d %H:%M:%S"
addopts = "--cov --cov-report html --cov-report term-missing --cov-fail-under 45"
testpaths = ["tests"]
pythonpath = ["."]

[tool.isort]
profile = "black"

[tool.ruff]
select = ["E", "F"]
ignore = []
fixable = [
    "A",
    "B",
    "C",
    "D",
    "E",
    "F",
    "G",
    "I",
    "N",
    "Q",
    "S",
    "T",
    "W",
    "ANN",
    "ARG",
    "BLE",
    "COM",
    "DJ",
    "DTZ",
    "EM",
    "ERA",
    "EXE",
    "FBT",
    "ICN",
    "INP",
    "ISC",
    "NPY",
    "PD",
    "PGH",
    "PIE",
    "PL",
    "PT",
    "PTH",
    "PYI",
    "RET",
    "RSE",
    "RUF",
    "SIM",
    "SLF",
    "TCH",
    "TID",
    "TRY",
    "UP",
    "YTT",
]
unfixable = []

exclude = [
    ".bzr",
    ".direnv",
    ".eggs",
    ".git",
    ".git-rewrite",
    ".hg",
    ".mypy_cache",
    ".nox",
    ".pants.d",
    ".pytype",
    ".ruff_cache",
    ".svn",
    ".tox",
    ".venv",
    "__pypackages__",
    "_build",
    "buck-out",
    "build",
    "dist",
    "node_modules",
    "venv",
]

line-length = 120
dummy-variable-rgx = "^(_+|(_+[a-zA-Z0-9_]*[a-zA-Z0-9]+?))$"
target-version = "py310"

[tool.ruff.mccabe]
max-complexity = 10<|MERGE_RESOLUTION|>--- conflicted
+++ resolved
@@ -47,9 +47,7 @@
     "pre-commit",
     "prompt_toolkit",
     "PyQt6",
-<<<<<<< HEAD
     "udmp_parser>=0.4.2",
-=======
 ]
 
 [project.optional-dependencies]
@@ -60,7 +58,6 @@
     "pytest-benchmark",
     "pytest-forked",
     "coverage",
->>>>>>> d22f77ec
 ]
 
 [project.entry-points.console_scripts]
