import collections
<<<<<<< HEAD
import pathlib
=======
>>>>>>> d22f77ec
from enum import IntEnum, unique
from multiprocessing import Lock
from typing import Any, Callable, Optional

<<<<<<< HEAD
import udmp_parser
=======
>>>>>>> d22f77ec
import unicorn

import cemu.const
import cemu.core
import cemu.os
import cemu.utils
from cemu.log import dbg, error, info, warn

from .arch import is_x86, is_x86_32, is_x86_64, x86
from .memory import MemoryPermission, MemorySection


@unique
class EmulatorState(IntEnum):
    # fmt: off
    STARTING = 0                 # CEmu is starting
    NOT_RUNNING = 1              # CEmu is started, but no emulation context is initialized
    IDLE = 2                     # The VM is running but stopped: used for stepping mode
    RUNNING = 3                  # The VM is running
    TEARDOWN = 5                 # Emulation is finishing
    FINISHED = 6                 # The VM has reached the end of the execution
    # fmt: on


class EmulationRegisters(collections.UserDict):
    data: dict[str, int]

    def __getitem__(self, key: str) -> int:
        """Thin wrapper around `dict` `__getitem__` for register: try to refresh the value to its latest value from the
        emulator.

        Args:
            key (str): register name

        Returns:
            int: the register value
        """
        emu = cemu.core.context.emulator
        if (
            emu.state
            in (EmulatorState.RUNNING, EmulatorState.IDLE, EmulatorState.FINISHED)
            and key in self.data.keys()
        ):
            val = emu.get_register_value(key)
            if val is not None:
                super().__setitem__(key, val)
        return super().__getitem__(key)


class Emulator:
    def __init__(self):
        self.use_step_mode = False
        self.widget = None
        self.lock = Lock()
        self.state: EmulatorState = EmulatorState.STARTING
        self.__state_change_callbacks: dict[EmulatorState, list[Callable]] = {
            EmulatorState.STARTING: [],
            EmulatorState.NOT_RUNNING: [],
            EmulatorState.IDLE: [],
            EmulatorState.RUNNING: [],
            EmulatorState.TEARDOWN: [],
            EmulatorState.FINISHED: [],
        }
        self.threaded_runner: Optional[object] = None
        self.vm: Optional[unicorn.Uc] = None
        self.code: bytes = b""
        self.codelines: str = ""
        self.sections: list[MemorySection] = []
        self.registers: EmulationRegisters = EmulationRegisters({})
        self.start_addr: int = 0

        #
        # A call to `reset` **MUST** be done once the program is fully loaded
        #
        return

    def reset(self):
        self.vm = None
        self.code = b""
        self.codelines = ""
        self.sections = []
        self.registers = EmulationRegisters(
            {name: 0 for name in cemu.core.context.architecture.registers}
        )
        self.start_addr = 0
        self.set(EmulatorState.NOT_RUNNING)
        return

    def __str__(self) -> str:
        if self.is_running:
            return f"Emulator is running, IP={self.pc()}, SP={self.sp()}"
        return "Emulator instance is not running"

    def get_register_value(self, regname: str) -> Optional[int]:
        """
        Returns an integer value of the register passed as a string.
        """

        if not self.vm:
            return None

        arch = cemu.core.context.architecture
        ur = arch.uc_register(regname)
        val = self.vm.reg_read(ur)

        # TODO handle extended regs later
        assert isinstance(val, int)
        return val

    regs = get_register_value

    def pc(self) -> int:
        """
        Returns the current value of $pc
        """
        # return self.get_register_value(cemu.core.context.architecture.pc)
        return self.registers[cemu.core.context.architecture.pc]

    def sp(self) -> int:
        """
        Returns the current value of $sp
        """
        # return self.get_register_value(cemu.core.context.architecture.sp)
        return self.registers[cemu.core.context.architecture.sp]

    def setup(self) -> None:
        """
        Create a new VM, and sets up the hooks
        """
        if self.vm:
            #
            # Environment already setup, just resume
            #
            return

        info("Setting up emulation environment...")

        arch = cemu.core.context.architecture
        self.vm = arch.uc
        self.vm.hook_add(unicorn.UC_HOOK_BLOCK, self.hook_block)
        self.vm.hook_add(unicorn.UC_HOOK_CODE, self.hook_code)
        self.vm.hook_add(unicorn.UC_HOOK_INTR, self.hook_interrupt)  # type: ignore
        self.vm.hook_add(unicorn.UC_HOOK_MEM_WRITE, self.hook_mem_access)
        self.vm.hook_add(unicorn.UC_HOOK_MEM_READ, self.hook_mem_access)
        if is_x86(cemu.core.context.architecture):
            self.vm.hook_add(
                unicorn.UC_HOOK_INSN,
                self.hook_syscall,
                None,
                1,
                0,
                unicorn.x86_const.UC_X86_INS_SYSCALL,
            )

        if not self.__populate_memory():
            raise Exception("populate_memory() failed")

        if not self.__populate_vm_registers():
            raise Exception("populate_registers() failed")

        if not self.__populate_text_section():
            raise Exception("populate_text_section() failed")

        return

    def __populate_memory(self) -> bool:
        """
        Uses the information from `sections` to populate the unicorn VM memory layout
        """
        if not self.vm:
            error("VM is not initalized")
            return False

        if len(self.sections) < 0:
            error("No section declared")
            return False

        for section in self.sections:
            self.vm.mem_map(
                section.address, section.size, perms=section.permission.unicorn()
            )
            msg = f"Mapping {str(section)}"

            if section.content:
                self.vm.mem_write(section.address, section.content)
                msg += f", imported data '{len(section.content)}'"

            dbg(f"[vm::setup] {msg}")

        #
        # Set temporary values to start_addr and end_addr.
        # Those values will likely be changed when populating text section
        #
        self.start_addr = self.sections[0].address
        self.end_addr = -1
        return True

    def __populate_vm_registers(self) -> bool:
        """
        Populates the VM memory layout according to the values given as parameter.
        """
        if not self.vm:
            return False

        arch = cemu.core.context.architecture

        #
        # Set the initial IP if unspecified
        #
        if self.registers[arch.pc] == 0:
            section = self.find_section(".text")
            self.registers[arch.pc] = section.address
            warn(
                f"No value specified for PC register, setting to {self.registers[arch.pc]:#x}"
            )

        #
        # Set the initial SP if unspecified, in the middle of the stack section
        #
        if self.registers[arch.sp] == 0:
            section = self.find_section(".stack")
            self.registers[arch.sp] = section.address + (section.size // 2)
            warn(
                f"No value specified for SP register, setting to {self.registers[arch.sp]:#x}"
            )

        #
        # Populate all the registers for unicorn
        #
        if is_x86_32(arch):
            # create fake selectors
            ## required
            text = self.find_section(".text")
            self.registers["CS"] = int(
                x86.X86_32.SegmentDescriptor(
                    text.address >> 8,
                    x86.X86_32.SegmentType.Code | x86.X86_32.SegmentType.Accessed,
                    False,
                    3,
                    True,
                )
            )

            data = self.find_section(".data")
            self.registers["DS"] = int(
                x86.X86_32.SegmentDescriptor(
                    data.address >> 8,
                    x86.X86_32.SegmentType.Data | x86.X86_32.SegmentType.Accessed,
                    False,
                    3,
                    True,
                )
            )

            stack = self.find_section(".stack")
            self.registers["SS"] = int(
                x86.X86_32.SegmentDescriptor(
                    stack.address >> 8,
                    x86.X86_32.SegmentType.Data
                    | x86.X86_32.SegmentType.Accessed
                    | x86.X86_32.SegmentType.ExpandDown,
                    False,
                    3,
                    True,
                )
            )
            ## optional
            self.registers["GS"] = 0
            self.registers["FS"] = 0
            self.registers["ES"] = 0

        for regname, regvalue in self.registers.items():
            # TODO figure out segmentation on unicorn
            if regname in x86.X86_32.selector_registers:
                continue

            self.vm.reg_write(arch.uc_register(regname), regvalue)

        dbg(f"[vm::setup] Registers {self.registers}")
        return True

    def __refresh_registers_from_vm(self) -> bool:
        """Refresh the emulation register hashmap by reading values from the VM

        Returns:
            bool: True on success, False otherwise
        """
        if not self.vm or not self.is_running:
            return False

        arch = cemu.core.context.architecture
        for regname in self.registers.keys():
            value = self.vm.reg_read(arch.uc_register(regname))
            assert isinstance(value, int)
            self.registers[regname] = value

        return True

    def __generate_text_bytecode(self) -> bool:
        """Compile the assembly code using Keystone.

        Returns:
            bool True if all went well, False otherwise.
        """
        dbg(
            f"[vm::setup] Generating assembly code for {cemu.core.context.architecture.name}"
        )

        try:
            insns = cemu.utils.assemble(self.codelines, base_address=self.start_addr)
            if len(insns) == 0:
                raise Exception("no instruction")
        except Exception as e:
            error(f"Failed to compile: exception {e.__class__.__name__}: {str(e)}")
            return False

        self.code = b"".join([insn.bytes for insn in insns])
        dbg(f"[vm::setup] {len(insns)} instruction(s) compiled: {len(self.code)} bytes")

        self.end_addr = self.start_addr + len(self.code)
        return True

    def validate_assembly_code(self) -> bool:
        return self.__generate_text_bytecode()

    def __populate_text_section(self) -> bool:
        if not self.vm:
            return False

        try:
            text_section = self.find_section(".text")
        except KeyError:
            #
            # Try to get the 1st executable section. Let the exception propagage if it fails
            #
            matches = [
                section for section in self.sections if section.permission.executable
            ]
            text_section = matches[0]

        info(f"Using text section {text_section}")

        if not self.__generate_text_bytecode():
            error("__generate_text_bytecode() failed")
            return False

        assert isinstance(self.code, bytes)

        dbg(
            f"Populated text section {text_section} with {len(self.code)} compiled bytes"
        )
        self.vm.mem_write(text_section.address, self.code)
        return True

    def next_instruction(self, code: bytes, addr: int) -> cemu.utils.Instruction:
        """
        Returns a string disassembly of the first instruction from `code`.
        """
        for insn in cemu.utils.disassemble(code, 1, addr):
            return insn

        raise Exception("should never be here")

    def hook_code(
        self, emu: unicorn.Uc, address: int, size: int, user_data: Any
    ) -> bool:
        """
        Unicorn instruction hook
        """
        if not cemu.const.DEBUG:
            return False

        if not self.vm:
            return False

        code = self.vm.mem_read(address, size)
        insn: cemu.utils.Instruction = self.next_instruction(code, address)

        if self.use_step_mode:
            dbg(f"[vm::runtime] Stepping @ {insn}")
        else:
            dbg(f"[vm::runtime] Executing @ {insn}")
        return True

    def hook_block(self, emu: unicorn.Uc, addr: int, size: int, misc: Any) -> int:
        """
        Unicorn block change hook
        """
        dbg(f"[vm::runtime] Entering block at {addr:#x}")
        return 0

    def hook_interrupt(self, emu: unicorn.Uc, intno: int, data: Any) -> None:
        """
        Unicorn interrupt hook
        """
        dbg(f"[vm::runtime] Triggering interrupt #{intno:d}")
        return

    def hook_syscall(self, emu: unicorn.Uc, data: Any) -> int:
        """
        Unicorn syscall hook
        """
        dbg("[vm::runtime] Syscall")
        return 0

    def hook_mem_access(
        self,
        emu: unicorn.Uc,
        access: int,
        address: int,
        size: int,
        value: int,
        extra: Any,
    ) -> None:
        if access == unicorn.UC_MEM_WRITE:
            info(f"Write: *{address:#x} = {value:#x} (size={size})")
        elif access == unicorn.UC_MEM_READ:
            info(f"Read: *{address:#x} (size={size})")
        return

    def teardown(self) -> None:
        """
        Stops the unicorn environment
        """
        if not self.vm:
            return

        info(f"Ending emulation context at {self.pc():#x}")

        for section in self.sections:
            dbg(f"[vm::teardown] Unmapping {section}")
            self.vm.mem_unmap(section.address, section.size)

        dbg(f"[vm::teardown] Deleting {self.vm}")
        del self.vm
        self.vm = None
        return

    def find_section(self, section_name: str) -> MemorySection:
        """Lookup a particular section by its name

        Args:
            section_name (str): the name of the sections to search

        Raises:
            KeyError: if `section_name` not found

        Returns:
            MemorySection: _description_
        """
        matches = [section for section in self.sections if section.name == section_name]
        if not matches:
            raise KeyError(f"Section '{section_name}' not found")

        if len(matches) > 1:
            raise ValueError(f"Too many sections named {section_name}")

        return matches[0]

    def add_state_change_cb(self, new_state: EmulatorState, cb: Callable) -> None:
        """Register a callback triggered when the emulator switches to a new state

        Args:
            new_state (EmulatorState): the new state
            cb (Callable): the callback to execute when that happens
        """

        self.__state_change_callbacks[new_state].append(cb)
        return

    def set(self, new_state: EmulatorState):
        """Set the new state of the emulator, and invoke the associated callbacks

        Args:
            new_state (EmulatorState): the new state
        """

        if self.state == new_state:
            return

        dbg(f"Emulator state transition: {self.state.name} -> {new_state.name}")

        #
        # Validate which state we're entering
        #
        match new_state:
            case EmulatorState.RUNNING | EmulatorState.IDLE:
                #
                # Make sure there's always an emulation environment ready
                #
                self.setup()

                #
                # If we stopped from execution (i.e RUNNING -> [IDLE,FINISHED]), refresh registers
                #
                if self.state == EmulatorState.RUNNING:
                    self.__refresh_registers_from_vm()

            case EmulatorState.FINISHED:
                self.__refresh_registers_from_vm()

            case _:
                pass

        #
        # Do the state change
        #
        info(f"Emulator is now {new_state.name}")
        self.state = new_state

        dbg(
            f"Executing {len(self.__state_change_callbacks[new_state])} callbacks for state {new_state.name}"
        )

        #
        # Notify the components who've subscribed to the new state change
        #
        for new_state_cb in self.__state_change_callbacks[new_state]:
            function_name = f"{new_state_cb.__module__}.{new_state_cb.__class__.__qualname__}.{new_state_cb.__name__}"
            res = new_state_cb()
            dbg(f"{function_name}() return {res}")

        match self.state:
            case EmulatorState.RUNNING:
                #
                # This will effectively trigger the execution in unicorn
                #
                assert self.threaded_runner, "No threaded runner defined"
                assert callable(
                    getattr(self.threaded_runner, "run")
                ), "Threaded runner is not runnable"
                self.threaded_runner.run()  # type: ignore

            case EmulatorState.TEARDOWN:
                #
                # When the execution is finished, cleanup and switch back to a "NotRunning" state
                # This is done to make sure all the callback can still access the VM
                #
                self.teardown()

                #
                # Completely reset the emulation envionment, and set the status to NOT_RUNNING
                #
                self.reset()

            case _:
                pass

        return

    @property
    def is_running(self) -> bool:
        return self.state in (
            EmulatorState.RUNNING,
            EmulatorState.IDLE,
        )

    def set_threaded_runner(self, runnable_object: object):
        self.threaded_runner = runnable_object
        return

    def read(self, address: int, size: int) -> Optional[bytearray]:
        """Public wrapper for `vm.mem_read`

        Args:
            address (int): _description_
            size (int): _description_

        Returns:
            bytearray:
            None:
        """
        if not self.vm or not self.is_running:
            return None

        return self.vm.mem_read(address, size)

    def write(self, address: int, data: bytes) -> Optional[int]:
        """Public wrapper for `vm.mem_write`

        Args:
            address (int): _description_
            data (bytes): _description_

        Returns:
            bytearray:
            None:
        """
        if not self.vm or not self.is_running:
            return None

        self.vm.mem_write(address, data)
        return len(data)

    def start(self, start_address: int, end_address: int) -> None:
        """Public wrapper for `vm.emu_start`

        Args:

        Returns:
            bytearray:
            None:
        """
        assert self.vm
        assert self.is_running

        with self.lock:
            self.vm.emu_start(start_address, end_address)

        return

    def stop(self) -> None:
        """Public wrapper for `vm.emu_stop`

        Args:

        Returns:
            bytearray:
            None:
        """
        assert self.vm
        assert self.is_running

        self.vm.emu_stop()
        return

    def allocate(self, size: int) -> int:
        def aligned_allocation_size(size: int) -> int:
            if size % ALLOCATION_ALIGNMENT == 0:
                return size
            return (size // ALLOCATION_ALIGNMENT) + ALLOCATION_ALIGNMENT

        if not self.vm:
            return -1

        ALLOCATABLE_REGION_START = 0x1_0000
        LAST_ALLOCATION = ALLOCATABLE_REGION_START
        ALLOCATION_ALIGNMENT = 0x1_0000
        MAX_ATTEMPT = 10

        addr = LAST_ALLOCATION
        sz = aligned_allocation_size(size)
        for i in range(MAX_ATTEMPT):
            try:
                dbg(f"Trying to allocate({addr=:#x}, {sz=:d}), attempt {i}")
                self.vm.mem_map(addr, sz, unicorn.UC_PROT_ALL)
                LAST_ALLOCATION = addr + ALLOCATION_ALIGNMENT
                return addr
            except unicorn.unicorn.UcError as e:
                print(f"UcError({str(e)}")
                addr += ALLOCATION_ALIGNMENT
                continue

        raise Exception(f"Memory allocation: failed to malloc({size})")

    def load_dumpfile(self, dmp_fpath: pathlib.Path) -> bool:
        """Populate the VM with the execution context from a minidump file (if running under a Windows context) or a
        coredump (if running under a Linux context)

        Args:
            dmp_fpath (pathlib.Path): _description_

        Raises:
            NotImplementedError

        Returns:
            bool: _description_
        """
        match cemu.core.context.os:
            case cemu.os.Linux:
                dbg(f"Parsing coredump {dmp_fpath}")
                raise NotImplementedError("Linux coredump not implemented yet")

            case cemu.os.Windows:
                dbg(f"Parsing minidump {dmp_fpath}")
                dmp = udmp_parser.UserDumpParser()
                if not dmp.Parse(dmp_fpath):
                    error(f"Failed to parse minidump {dmp_fpath}")
                    return False

                #
                # Populate the memory
                #
                memory = dmp.Memory()
                dbg(f"Mapping {len(memory)} memory sections")
                self.sections.clear()

                for _, section in memory.items():
                    content = bytes(
                        dmp.ReadMemory(section.BaseAddress, section.RegionSize)
                    )
                    section = MemorySection(
                        "",
                        section.BaseAddress,
                        section.RegionSize,
                        MemoryPermission.from_windows(section.Protect),
                        data_content=content,
                    )
                    self.sections.append(section)

                #
                # Populate the threads
                #
                self.threads = dmp.Threads()

                tids = list(self.threads.keys())
                if not self.switch_to_thread(tids[0]):
                    return False

            case _:
                raise ValueError("Unknown OS context")

        return True

    def switch_to_thread(self, tid: int) -> bool:
        """Switch to the context of the thread whose TID is given as argument

        Args:
            tid (int): _description_

        Raises:
            IndexError: _description_
            NotImplementedError: _description_
        """
        # https://wiki.osdev.org/SWAPGS
        FSBase, GSBase, KernelGSBase = 0xC0000100, 0xC0000101, 0xC0000102  # noqa: F841

        if not self.vm:
            warn("VM must be initialized")
            return False

        threads = [t for t in self.threads if t.Tid == tid]
        if not threads:
            raise IndexError(f"No thread with TID={tid}")

        assert len(threads) == 1, f"Multiple threads with TID={tid}, invalid"

        thread = threads[0]

        dbg(f"Trying to switch to thread context TID={thread.Tid}")

        # TODO abstract thread switching through architecture
        if not is_x86_64(cemu.core.context.architecture):
            raise NotImplementedError(
                "Thread switching only implemented for x64, currently"
            )

        try:
            # Set GSBase to the TEB
            self.vm.msr_write(GSBase, thread.Teb)
            self.vm.reg_write(unicorn.x86_const.UC_X86_REG_CS, thread.Context.SegCs)
            self.vm.reg_write(unicorn.x86_const.UC_X86_REG_DS, thread.Context.SegDs)
            self.vm.reg_write(
                unicorn.x86_const.UC_X86_REG_RIP, thread.Context.Rip
            )  # pc
            self.vm.reg_write(
                unicorn.x86_const.UC_X86_REG_RSP, thread.Context.Rsp
            )  # sp
            # uc.reg_write(unicorn.x86_const.UC_X86_REG_GS, curthread.Context.SegGs)
            # TODO other regs?
        except Exception as e:
            error(f"Exception: {str(e)}")
            return False

        return True

    def invoke(self, start_address: int, end_address: int, args: list[Any]) -> bool:
        if not self.vm:
            warn("VM must be initialized")
            return False

        if not is_x86_64(cemu.core.context.architecture):
            raise NotImplementedError(
                "Thread switching only implemented for x64, currently"
            )

        # TODO abstract the calling convention through architecture
        if len(args) >= 1:
            self.vm.reg_write(unicorn.x86_const.UC_X86_REG_RCX, args[0])
        if len(args) >= 2:
            self.vm.reg_write(unicorn.x86_const.UC_X86_REG_RDX, args[1])
        if len(args) >= 3:
            self.vm.reg_write(unicorn.x86_const.UC_X86_REG_R8, args[2])
        if len(args) >= 4:
            self.vm.reg_write(unicorn.x86_const.UC_X86_REG_R8, args[3])

        self.start_addr = start_address
        self.end_addr = end_address

        self.set(EmulatorState.RUNNING)

        return True<|MERGE_RESOLUTION|>--- conflicted
+++ resolved
@@ -1,17 +1,11 @@
 import collections
-<<<<<<< HEAD
 import pathlib
-=======
->>>>>>> d22f77ec
+import udmp_parser
+import unicorn
+
 from enum import IntEnum, unique
 from multiprocessing import Lock
 from typing import Any, Callable, Optional
-
-<<<<<<< HEAD
-import udmp_parser
-=======
->>>>>>> d22f77ec
-import unicorn
 
 import cemu.const
 import cemu.core
